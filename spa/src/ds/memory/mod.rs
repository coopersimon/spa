mod dma;
mod main;
mod shared;
mod power;
mod exmem;

use arm::{Mem32, MemCycleType};
use crossbeam_channel::{Sender, Receiver, bounded};

use std::{
    path::PathBuf,
    sync::{Arc, Barrier}
};

use crate::{
    common::{
        bios::BIOS,
        dma::{
            DMA as ds7DMA,
            DMAAddress
        },
        timers::Timers,
        wram::WRAM,
        framecomms::FrameSender,
        joypad::Joypad
    },
    utils::{
        meminterface::{MemInterface8, MemInterface16, MemInterface32}
    },
    ds::{
        maths::Accelerators,
        ipc::IPC,
        joypad::DSJoypad,
        interrupt::{Interrupts, InterruptControl},
        card::*,
        rtc::RealTimeClock,
        spi::SPI,
        video::*,
        input::UserInput
    }
};
use dma::DMA;
use main::MainRAM;
use shared::*;
use power::*;
use exmem::*;

/// How many cycles the ARM7 should run for before syncing.
const ARM7_THREAD_SYNC_CYCLES: usize = 500;
/// How many cycles the ARM9 should run for before syncing.
const ARM9_THREAD_SYNC_CYCLES: usize = ARM7_THREAD_SYNC_CYCLES * 2;

/// Locations for external files that are used by NDS.
pub struct MemoryConfig {
    pub rom_path:       PathBuf,
    pub save_path:      Option<PathBuf>,
    pub ds9_bios_path:  Option<PathBuf>,
    pub ds7_bios_path:  Option<PathBuf>,
    pub firmware_path:  Option<PathBuf>,

    pub fast_boot:      bool
}

/// Memory bus for DS ARM9 processor.
pub struct DS9MemoryBus<R: Renderer> {
    bios:           BIOS,
    power_control:  DS9PowerControl,
    pub halt:       bool,

    main_ram:       MainRAM,
    shared_wram:    ARM9SharedRAM,

    video:          DSVideo<R>,

    ipc:            IPC,

    timers:             Timers,
    joypad:             Joypad,
    accelerators:       Accelerators,

    dma:                DMA,
    interrupt_control:  InterruptControl,
    ex_mem_control:     ExMemControl,
    card:               DSCardIO,

    // sync
    inner_counter:      usize,
    counter:            usize,
    barrier:            Arc<Barrier>,
    frame_sender:       FrameSender<UserInput>,
    input_send:         Sender<UserInput>
}

impl<R: Renderer> DS9MemoryBus<R> {
    pub fn new(config: &MemoryConfig, frame_sender: FrameSender<UserInput>) -> (Self, Box<DS7MemoryBus>) {
        let (arm9_wram, arm7_wram) = ARM9SharedRAM::new();
        let (ds9_ipc, ds7_ipc) = IPC::new();
        let main_ram = MainRAM::new();

        let (arm9_video, arm7_video, arm7_vram) = DSVideo::new(frame_sender.get_frame_buffer(0), frame_sender.get_frame_buffer(1));

        let arm9_bios = BIOS::new_from_file(config.ds9_bios_path.as_ref().map(|p| p.as_path()).unwrap()).unwrap();
        let arm7_bios = BIOS::new_from_file(config.ds7_bios_path.as_ref().map(|p| p.as_path()).unwrap()).unwrap();
        let spi = SPI::new(config.firmware_path.as_ref().map(|p| p.as_path()));

        let (ex_mem_control, ex_mem_status) = ExMemControl::new();
        let key1 = (0..0x412).map(|n| arm7_bios.read_word(0x30 + (n*4))).collect::<Vec<_>>();
        let (card_9, card_7) = DSCardIO::new(&config.rom_path, config.save_path.clone(), key1).unwrap();

        let barrier = Arc::new(Barrier::new(2));
        let (input_send, input_recv) = bounded(1);

        (Self{
            bios:               arm9_bios,
            power_control:      DS9PowerControl::new(config.fast_boot),
            halt:               false,

            main_ram:           main_ram.clone(),
            shared_wram:        arm9_wram,

            video:              arm9_video,

            ipc:                ds9_ipc,
            timers:             Timers::new(),
            joypad:             Joypad::new(),
            accelerators:       Accelerators::new(),
            dma:                DMA::new(),
            interrupt_control:  InterruptControl::new("ARM9"),
            ex_mem_control:     ex_mem_control,
            card:               card_9,
            
            inner_counter:      0,
            counter:            0,
            barrier:            barrier.clone(),
            frame_sender:       frame_sender,
            input_send:         input_send
        }, Box::new(DS7MemoryBus{
            bios:               arm7_bios,
            power_control:      DS7PowerControl::new(config.fast_boot),

            main_ram:           main_ram,
            wram:               WRAM::new(64 * 1024),
            shared_wram:        arm7_wram,

            video:              arm7_video,
            vram:               arm7_vram,

            ipc:                ds7_ipc,
            timers:             Timers::new(),
            joypad:             Joypad::new(),
            ds_joypad:          DSJoypad::new(),
            rtc:                RealTimeClock::new(),
            spi:                spi,

            dma:                ds7DMA::new(),
            interrupt_control:  InterruptControl::new("ARM7"),
            ex_mem_status:      ex_mem_status,
            card:               card_7,

            inner_counter:      0,
            counter:            0,
            barrier:            barrier,
            input_recv:         input_recv
        }))
    }

    /// Get the game cart header.
    pub fn get_header(&self) -> CardHeader {
        self.card.get_header()
    }

    /// Setup ARM9 boot area, for fast booting without BIOS.
    /// 
    /// Also copies header into RAM.
    pub fn setup_boot_area(&mut self, header: &CardHeader) {
        let boot_area_size = header.arm9_size() as usize;
        let mut buffer = vec![0_u8; boot_area_size];
        self.card.load_data(header.arm9_rom_offset(), &mut buffer);

        let arm9_addr = header.arm9_ram_addr();
        for (n, byte) in buffer.iter().enumerate() {
            self.store_byte(MemCycleType::N, arm9_addr + (n as u32), *byte);
        }

        // Copy header data into top of RAM.
        for (n, byte) in header.as_slice().iter().enumerate() {
            self.main_ram.write_byte((0x3F_FE00 + n) as u32, *byte);
        }
        
        // Autostart.
        self.main_ram.write_byte(0x3F_FE1F, 4);

        self.card.fast_boot();

        // Write additional data into RAM.
        self.main_ram.write_word(0x3F_F800, self.card.get_rom_id());
        self.main_ram.write_word(0x3F_F804, self.card.get_rom_id());
        self.main_ram.write_word(0x3F_F880, 7); // NDS9-7 msg
        self.main_ram.write_word(0x3F_F884, 6); // NDS7 status
        self.main_ram.write_word(0x3F_F890, 0xB0002A22); // Boot flags
        self.main_ram.write_word(0x3F_FC00, self.card.get_rom_id());
        self.main_ram.write_word(0x3F_FC04, self.card.get_rom_id());
        self.main_ram.write_word(0x3F_FC40, 1); // Boot flag

        // Write user settings into RAM.
        // Birthday:
        self.main_ram.write_byte(0x3F_FC83, 0x1);
        self.main_ram.write_byte(0x3F_FC84, 0x1);
        // Language:
        self.main_ram.write_halfword(0x3F_FCE4, 0xEC_41);
        // Touchscreen calibration:
        self.main_ram.write_halfword(0x3F_FCD8, 0);   // ADC.X1
        self.main_ram.write_halfword(0x3F_FCDA, 0);   // ADC.Y1
        self.main_ram.write_halfword(0x3F_FCDE, 0xFF0);   // ADC.X2
        self.main_ram.write_halfword(0x3F_FCE0, 0xBF0);   // ADC.Y2
        self.main_ram.write_byte(0x3F_FCDC, 0);   // SCR.X1
        self.main_ram.write_byte(0x3F_FCDD, 0);   // SCR.Y1
        self.main_ram.write_byte(0x3F_FCE2, 255);   // SCR.X2
        self.main_ram.write_byte(0x3F_FCE3, 191);   // SCR.Y2
    }
}

// Internal
impl <R: Renderer> DS9MemoryBus<R> {
    fn read_mem_control_byte(&self, addr: u32) -> u8 {
        match addr {
            0 => self.video.mem.get_cnt(VRAMRegion::A),
            1 => self.video.mem.get_cnt(VRAMRegion::B),
            2 => self.video.mem.get_cnt(VRAMRegion::C),
            3 => self.video.mem.get_cnt(VRAMRegion::D),
            4 => self.video.mem.get_cnt(VRAMRegion::E),
            5 => self.video.mem.get_cnt(VRAMRegion::F),
            6 => self.video.mem.get_cnt(VRAMRegion::G),
            7 => self.shared_wram.get_bank_control(),
            8 => self.video.mem.get_cnt(VRAMRegion::H),
            9 => self.video.mem.get_cnt(VRAMRegion::I),
            _ => 0,
        }
    }

    fn write_mem_control_byte(&mut self, addr: u32, data: u8) {
        match addr {
            0 => self.video.mem.set_cnt(VRAMRegion::A, data),
            1 => self.video.mem.set_cnt(VRAMRegion::B, data),
            2 => self.video.mem.set_cnt(VRAMRegion::C, data),
            3 => self.video.mem.set_cnt(VRAMRegion::D, data),
            4 => self.video.mem.set_cnt(VRAMRegion::E, data),
            5 => self.video.mem.set_cnt(VRAMRegion::F, data),
            6 => self.video.mem.set_cnt(VRAMRegion::G, data),
            7 => self.shared_wram.set_bank_control(data),
            8 => self.video.mem.set_cnt(VRAMRegion::H, data),
            9 => self.video.mem.set_cnt(VRAMRegion::I, data),
            _ => {},
        }
    }

    fn read_mem_control_halfword(&self, addr: u32) -> u16 {
        use crate::utils::bytes::u16;
        u16::make(
            self.read_mem_control_byte(addr),
            self.read_mem_control_byte(addr + 1),
        )
    }

    fn write_mem_control_halfword(&mut self, addr: u32, data: u16) {
        use crate::utils::bytes::u16;
        self.write_mem_control_byte(addr, u16::lo(data));
        self.write_mem_control_byte(addr + 1, u16::hi(data));
    }

    fn read_mem_control_word(&self, addr: u32) -> u32 {
        u32::from_le_bytes([
            self.read_mem_control_byte(addr),
            self.read_mem_control_byte(addr + 1),
            self.read_mem_control_byte(addr + 2),
            self.read_mem_control_byte(addr + 3)
        ])
    }

    fn write_mem_control_word(&mut self, addr: u32, data: u32) {
        let bytes = data.to_le_bytes();
        self.write_mem_control_byte(addr, bytes[0]);
        self.write_mem_control_byte(addr + 1, bytes[1]);
        self.write_mem_control_byte(addr + 2, bytes[2]);
        self.write_mem_control_byte(addr + 3, bytes[3]);
    }

    /// Do a DMA transfer if possible.
    /// 
    /// This function clocks the memory bus internally.
    /// It will continue until the transfer is done.
    fn do_dma(&mut self) {
        // TODO: keep executing if inside cache?
        let mut last_active = 4;
        let mut cycles = 0;
        loop {

            if cycles > 8 {
                if self.do_clock(cycles) {
                    self.frame_end();
                }
                cycles = 0;
            }

            if let Some(c) = self.dma.get_active() {
                // Check if DMA channel has changed since last transfer.
                let access = if last_active != c {
                    last_active = c;
                    if self.do_clock(4) {
                        self.frame_end();
                    }
                    arm::MemCycleType::N
                } else {
                    arm::MemCycleType::S
                };
                // Transfer one piece of data.
<<<<<<< HEAD
                match self.dma.channels[c].next_addrs() {
=======
                cycles += match self.dma.channels[c].next_addrs() {
>>>>>>> 65dd5ba0
                    DMAAddress::Addr {
                        source, dest
                    } => {
                        cycles += if self.dma.channels[c].transfer_32bit_word() {
                            let (data, load_cycles) = self.load_word(access, source);
                            let store_cycles = self.store_word(access, dest, data);
                            load_cycles + store_cycles
                        } else {
                            let (data, load_cycles) = self.load_halfword(access, source);
                            let store_cycles = self.store_halfword(access, dest, data);
                            load_cycles + store_cycles
                        };

                        if cycles > 8 {
                            if self.do_clock(cycles) {
                                self.frame_end();
                            }
                            cycles = 0;
                        }
                    },
                    DMAAddress::Done {
                        source, dest, irq
                    } => {
                        let cycles = if self.dma.channels[c].transfer_32bit_word() {
                            let (data, load_cycles) = self.load_word(access, source);
                            let store_cycles = self.store_word(access, dest, data);
                            load_cycles + store_cycles
                        } else {
                            let (data, load_cycles) = self.load_halfword(access, source);
                            let store_cycles = self.store_halfword(access, dest, data);
                            load_cycles + store_cycles
                        };
                        self.interrupt_control.interrupt_request(Interrupts::from_bits_truncate(irq as u32));
                        self.dma.set_inactive(c);

                        if self.do_clock(cycles) {
                            self.frame_end();
                        }
                    }
                };
            } else {
                break;
            }
        }

        if cycles > 0 {
            if self.do_clock(cycles) {
                self.frame_end();
            }
        }
    }

    /// Indicate to all of the devices on the memory bus that cycles have passed.
    /// 
    /// Returns true if VBlank occurred, and therefore the frame is ready to be presented.
    fn do_clock(&mut self, cycles: usize) -> bool {
        self.counter += cycles;
        if self.counter >= ARM9_THREAD_SYNC_CYCLES {
            self.counter -= ARM9_THREAD_SYNC_CYCLES;
            self.barrier.wait();
        }

        let (video_signal, video_irq, geom_fifo_dma) = self.video.clock(cycles);
        let vblank = match video_signal {
            Signal::VBlank => {
                self.dma.on_vblank();
                true
            },
            Signal::HBlank => {
                self.dma.on_hblank();
                false
            },
            Signal::None => false,
        };
        if geom_fifo_dma {
            self.dma.on_geom_fifo();
        }

        let (timer_irq, _, _) = self.timers.clock(cycles);
        let joypad_irq = if self.joypad.get_interrupt() {
            Interrupts::KEYPAD
        } else {
            Interrupts::empty()
        };

        if self.card.check_card_dma() {
            self.dma.on_card();
        }

        self.interrupt_control.interrupt_request(
            joypad_irq |
            Interrupts::from_bits_truncate(timer_irq.into()) |
            self.ipc.get_interrupts() |
            self.card.get_interrupt() |
            video_irq
        );

        vblank
    }

    fn check_irq(&self) -> bool {
        self.interrupt_control.irq()
    }

    /// Called when vblank occurs. Halts emulation until the next frame.
    fn frame_end(&mut self) {
        let input = self.frame_sender.sync_frame();
        self.joypad.set_all_buttons(input.buttons);
        self.input_send.send(input).unwrap();
    }
}

const DS7_MAIN_RAM_N: usize = 5;
const DS7_MAIN_RAM_S: usize = 1;
const DS7_MAIN_RAM_WORD_N: usize = DS7_MAIN_RAM_N + DS7_MAIN_RAM_S;
const DS7_MAIN_RAM_WORD_S: usize = DS7_MAIN_RAM_S + DS7_MAIN_RAM_S;

const DS9_MAIN_RAM_N: usize = DS7_MAIN_RAM_N * 2;
const DS9_MAIN_RAM_S: usize = DS7_MAIN_RAM_S * 2;
const DS9_MAIN_RAM_WORD_N: usize = DS9_MAIN_RAM_N + DS9_MAIN_RAM_S;
const DS9_MAIN_RAM_WORD_S: usize = DS9_MAIN_RAM_S + DS9_MAIN_RAM_S;

impl<R: Renderer> Mem32 for DS9MemoryBus<R> {
    type Addr = u32;

    fn clock(&mut self, cycles: usize) -> Option<arm::ExternalException> {
        // Check if CPU is halted.
        if self.halt {
            loop {
                if self.do_clock(8) {
                    self.frame_end();
                }
                self.do_dma();
                if self.check_irq() {
                    self.halt = false;
                    break;
                }
            }
        } else {
            if self.dma.get_active().is_some() {
                self.do_dma();
            }
        }

        self.inner_counter += cycles;
        if self.inner_counter < 16 {
            if self.check_irq() {
                return Some(arm::ExternalException::IRQ);
            }
            return None;
        }

        if self.do_clock(self.inner_counter) {
            self.frame_end();
        }
        self.inner_counter = 0;

        if self.check_irq() {
            self.halt = false;
            Some(arm::ExternalException::IRQ)
        } else {
            None
        }
    }

    fn load_byte(&mut self, cycle: MemCycleType, addr: Self::Addr) -> (u8, usize) {
        match addr {
            0x0200_0000..=0x02FF_FFFF => (
                self.main_ram.read_byte(addr & 0x3F_FFFF),
<<<<<<< HEAD
                if cycle.is_non_seq() {DS9_MAIN_RAM_N} else {DS9_MAIN_RAM_S}  // TODO: S=N for instr
=======
                2
>>>>>>> 65dd5ba0
            ),
            0x0300_0000..=0x03FF_FFFF => (
                self.shared_wram.read_byte(addr),
                if cycle.is_non_seq() {8} else {2}
            ),

            // I/O
            0x0400_0240..=0x0400_024B => (self.read_mem_control_byte(addr & 0xF), if cycle.is_non_seq() {8} else {2}),
            0x0400_1000..=0x0400_106F => (self.video.mem.mut_engine_b().registers.read_byte(addr & 0xFF), if cycle.is_non_seq() {8} else {2}),
            0x0400_0000..=0x04FF_FFFF => (self.io_read_byte(addr), if cycle.is_non_seq() {8} else {2}),

            // VRAM
            0x0500_0000..=0x05FF_FFFF => (self.video.mem.read_byte_palette(addr & 0x7FF), if cycle.is_non_seq() {8} else {2}),
            0x0600_0000..=0x06FF_FFFF => (self.video.mem.read_byte_vram(addr), if cycle.is_non_seq() {8} else {2}),
            0x0700_0000..=0x07FF_FFFF => (self.video.mem.read_byte_oam(addr & 0x7FF), if cycle.is_non_seq() {8} else {2}),

            // TODO: GBA slot

            0xFFFF_0000..=0xFFFF_FFFF => (self.bios.read_byte(addr & 0xFFF), if cycle.is_non_seq() {8} else {2}),

            _ => (0, 2) // Unused
        }
    }
    fn store_byte(&mut self, cycle: MemCycleType, addr: Self::Addr, data: u8) -> usize {
        match addr {
            0x0200_0000..=0x02FF_FFFF => {  // WRAM
                self.main_ram.write_byte(addr & 0x3F_FFFF, data);
<<<<<<< HEAD
                if cycle.is_non_seq() {DS9_MAIN_RAM_N} else {DS9_MAIN_RAM_S}  // TODO: S=N for instr
=======
                2
>>>>>>> 65dd5ba0
            },
            0x0300_0000..=0x03FF_FFFF => {  // Shared RAM
                self.shared_wram.write_byte(addr, data);
                if cycle.is_non_seq() {8} else {2}
            },
            // I/O
            0x0400_0240..=0x0400_024B => {
                self.write_mem_control_byte(addr & 0xF, data);
                if cycle.is_non_seq() {8} else {2}
            },
            0x0400_1000..=0x0400_106F => {
                self.video.mem.mut_engine_b().registers.write_byte(addr & 0xFF, data);
                if cycle.is_non_seq() {8} else {2}
            },
            0x0400_0000..=0x04FF_FFFF => {  // I/O
                self.io_write_byte(addr, data);
                if cycle.is_non_seq() {8} else {2}
            },

            // VRAM
            0x0500_0000..=0x05FF_FFFF => {
                self.video.mem.write_byte_palette(addr & 0x7FF, data);
                if cycle.is_non_seq() {8} else {2}
            },
            0x0600_0000..=0x06FF_FFFF => {
                self.video.mem.write_byte_vram(addr, data);
                if cycle.is_non_seq() {8} else {2}
            },
            0x0700_0000..=0x07FF_FFFF => {
                self.video.mem.write_byte_oam(addr & 0x7FF, data);
                if cycle.is_non_seq() {8} else {2}
            },

            // TODO: GBA slot

            _ => 1 // Unused
        }
    }

    fn load_halfword(&mut self, cycle: MemCycleType, addr: Self::Addr) -> (u16, usize) {
        match addr {
<<<<<<< HEAD
            0x0200_0000..=0x02FF_FFFF => (
                self.main_ram.read_halfword(addr & 0x3F_FFFF),
                if cycle.is_non_seq() {DS9_MAIN_RAM_N} else {DS9_MAIN_RAM_S}  // TODO: S=N for instr
            ),
=======
            0x0200_0000..=0x02FF_FFFF => (self.main_ram.read_halfword(addr & 0x3F_FFFF), 2),
>>>>>>> 65dd5ba0
            0x0300_0000..=0x03FF_FFFF => (self.shared_wram.read_halfword(addr), if cycle.is_non_seq() {8} else {2}),

            // I/O
            0x0400_0240..=0x0400_024B => (self.read_mem_control_halfword(addr & 0xF), if cycle.is_non_seq() {8} else {2}),
            0x0400_1000..=0x0400_106F => (self.video.mem.mut_engine_b().registers.read_halfword(addr & 0xFF), 2),
            0x0400_0000..=0x04FF_FFFF => (self.io_read_halfword(addr), if cycle.is_non_seq() {8} else {2}),

            // VRAM
            0x0500_0000..=0x05FF_FFFF => (self.video.mem.read_halfword_palette(addr & 0x7FF), if cycle.is_non_seq() {8} else {2}),
            0x0600_0000..=0x06FF_FFFF => (self.video.mem.read_halfword_vram(addr), if cycle.is_non_seq() {8} else {2}),
            0x0700_0000..=0x07FF_FFFF => (self.video.mem.read_halfword_oam(addr & 0x7FF), if cycle.is_non_seq() {8} else {2}),

            // TODO: GBA slot

            0xFFFF_0000..=0xFFFF_FFFF => (self.bios.read_halfword(addr & 0xFFF), if cycle.is_non_seq() {8} else {2}),

            _ => (0, 1) // Unused
        }
    }
    fn store_halfword(&mut self, cycle: MemCycleType, addr: Self::Addr, data: u16) -> usize {
        match addr {
            0x0200_0000..=0x02FF_FFFF => {  // WRAM
                self.main_ram.write_halfword(addr & 0x3F_FFFF, data);
<<<<<<< HEAD
                if cycle.is_non_seq() {DS9_MAIN_RAM_N} else {DS9_MAIN_RAM_S}  // TODO: S=N for instr
=======
                2
>>>>>>> 65dd5ba0
            },
            0x0300_0000..=0x03FF_FFFF => {  // Shared WRAM
                self.shared_wram.write_halfword(addr, data);
                if cycle.is_non_seq() {8} else {2}
            },

            // I/O
            0x0400_0240..=0x0400_024B => {
                self.write_mem_control_halfword(addr & 0xF, data);
                if cycle.is_non_seq() {8} else {2}
            },
            0x0400_1000..=0x0400_106F => {
                self.video.mem.mut_engine_b().registers.write_halfword(addr & 0xFF, data);
                if cycle.is_non_seq() {8} else {2}
            },
            0x0400_0000..=0x04FF_FFFF => {
                self.io_write_halfword(addr, data);
                if cycle.is_non_seq() {8} else {2}
            },

            // VRAM
            0x0500_0000..=0x05FF_FFFF => {
                self.video.mem.write_halfword_palette(addr & 0x7FF, data);
                if cycle.is_non_seq() {8} else {2}
            },
            0x0600_0000..=0x06FF_FFFF => {
                self.video.mem.write_halfword_vram(addr, data);
                if cycle.is_non_seq() {8} else {2}
            },
            0x0700_0000..=0x07FF_FFFF => {
                self.video.mem.write_halfword_oam(addr & 0x7FF, data);
                if cycle.is_non_seq() {8} else {2}
            },

            // TODO: GBA slot

            _ => 1 // Unused
        }
    }

    fn load_word(&mut self, cycle: MemCycleType, addr: Self::Addr) -> (u32, usize) {
        match addr {
<<<<<<< HEAD
            0x0200_0000..=0x02FF_FFFF => (
                self.main_ram.read_word(addr & 0x3F_FFFF),
                if cycle.is_non_seq() {DS9_MAIN_RAM_WORD_N} else {DS9_MAIN_RAM_WORD_S}  // TODO: S=N for instr
            ),
=======
            0x0200_0000..=0x02FF_FFFF => (self.main_ram.read_word(addr & 0x3F_FFFF), 3),
>>>>>>> 65dd5ba0
            0x0300_0000..=0x03FF_FFFF => (self.shared_wram.read_word(addr), if cycle.is_non_seq() {8} else {2}),

            // I/O
            0x0400_0240..=0x0400_024B => (self.read_mem_control_word(addr & 0xF), if cycle.is_non_seq() {8} else {2}),
            0x0400_1000..=0x0400_106F => (self.video.mem.mut_engine_b().registers.read_word(addr & 0xFF), 2),
            0x0410_0010..=0x0410_0013 => (self.card.read_word(addr), 10),
            0x0400_0000..=0x04FF_FFFF => (self.io_read_word(addr), if cycle.is_non_seq() {8} else {2}),

            // VRAM
            0x0500_0000..=0x05FF_FFFF => (self.video.mem.read_word_palette(addr & 0x7FF), if cycle.is_non_seq() {10} else {4}),
            0x0600_0000..=0x06FF_FFFF => (self.video.mem.read_word_vram(addr), if cycle.is_non_seq() {10} else {4}),
            0x0700_0000..=0x07FF_FFFF => (self.video.mem.read_word_oam(addr & 0x7FF), if cycle.is_non_seq() {8} else {2}),

            // TODO: GBA slot

            0xFFFF_0000..=0xFFFF_FFFF => (self.bios.read_word(addr & 0xFFF), if cycle.is_non_seq() {8} else {2}),

            _ => (0, 1) // Unused
        }
    }
    fn store_word(&mut self, cycle: MemCycleType, addr: Self::Addr, data: u32) -> usize {
        match addr {
            0x0200_0000..=0x02FF_FFFF => {  // WRAM
                self.main_ram.write_word(addr & 0x3F_FFFF, data);
<<<<<<< HEAD
                if cycle.is_non_seq() {DS9_MAIN_RAM_WORD_N} else {DS9_MAIN_RAM_WORD_S}  // TODO: S=N for instr
=======
                3
>>>>>>> 65dd5ba0
            },
            0x0300_0000..=0x03FF_FFFF => {  // Shared WRAM
                self.shared_wram.write_word(addr, data);
                if cycle.is_non_seq() {8} else {2}
            },

            // I/O
            0x0400_0240..=0x0400_024B => {
                self.write_mem_control_word(addr & 0xF, data);
                if cycle.is_non_seq() {8} else {2}
            },
            0x0400_1000..=0x0400_106F => {
                self.video.mem.mut_engine_b().registers.write_word(addr & 0xFF, data);
                if cycle.is_non_seq() {8} else {2}
            },
            0x0400_0000..=0x04FF_FFFF => {
                self.io_write_word(addr, data);
                if cycle.is_non_seq() {8} else {2}
            },

            // VRAM
            0x0500_0000..=0x05FF_FFFF => {
                self.video.mem.write_word_palette(addr & 0x7FF, data);
                if cycle.is_non_seq() {10} else {4}
            },
            0x0600_0000..=0x06FF_FFFF => {
                self.video.mem.write_word_vram(addr, data);
                if cycle.is_non_seq() {10} else {4}
            },
            0x0700_0000..=0x07FF_FFFF => {
                self.video.mem.write_word_oam(addr & 0x7FF, data);
                if cycle.is_non_seq() {8} else {2}
            },

            // TODO: GBA slot

            _ => 1 // Unused
        }
    }
}

impl<R: Renderer> DS9MemoryBus<R> {
    MemoryBusIO!{
        (0x0400_0000, 0x0400_006F, video),
        (0x0400_00B0, 0x0400_00EF, dma),
        (0x0400_0100, 0x0400_010F, timers),
        (0x0400_0130, 0x0400_0133, joypad),
        (0x0400_0180, 0x0400_018F, ipc),
        (0x0400_01A0, 0x0400_01BF, card),
        (0x0400_0204, 0x0400_0207, ex_mem_control),
        (0x0400_0208, 0x0400_0217, interrupt_control),
        (0x0400_0280, 0x0400_02BF, accelerators),
        (0x0400_0300, 0x0400_0303, power_control),
        (0x0400_0304, 0x0400_06FF, video),
        (0x0410_0000, 0x0410_0003, ipc),
        (0x0410_0010, 0x0410_0013, card)
    }
}

/// Memory bus for DS ARM7 processor.
pub struct DS7MemoryBus {
    bios:           BIOS,
    power_control:  DS7PowerControl,

    main_ram:       MainRAM,
    wram:           WRAM,
    shared_wram:    ARM7SharedRAM,

    video:          ARM7Video,
    vram:           ARM7VRAM,

    ipc:    IPC,

    timers:     Timers,
    joypad:     Joypad,
    ds_joypad:  DSJoypad,
    rtc:        RealTimeClock,
    spi:        SPI,

    dma:                ds7DMA,
    interrupt_control:  InterruptControl,
    ex_mem_status:      ExMemStatus,
    card:               DSCardIO,

    inner_counter:      usize,
    counter:            usize,
    barrier:            Arc<Barrier>,
    input_recv:         Receiver<UserInput>
}

impl DS7MemoryBus {
    /// Setup ARM7 boot area, for fast booting without BIOS.
    pub fn setup_boot_area(&mut self, header: &CardHeader) {
        let boot_area_size = header.arm7_size() as usize;
        let mut buffer = vec![0_u8; boot_area_size];
        self.card.load_data(header.arm7_rom_offset(), &mut buffer);

        let arm7_addr = header.arm7_ram_addr();
        for (n, byte) in buffer.iter().enumerate() {
            self.store_byte(MemCycleType::N, arm7_addr + (n as u32), *byte);
        }
    }
}

// Internal
impl DS7MemoryBus {
    /// Do a DMA transfer if possible.
    /// 
    /// This function clocks the memory bus internally.
    /// It will continue until the transfer is done.
    fn do_dma(&mut self) {
        // TODO: keep executing if inside cache?
        let mut last_active = 4;
        loop {
            if let Some(c) = self.dma.get_active() {
                // Check if DMA channel has changed since last transfer.
                let access = if last_active != c {
                    last_active = c;
                    self.do_clock(4);
                    arm::MemCycleType::N
                } else {
                    arm::MemCycleType::S
                };
                // Transfer one piece of data.
                let cycles = match self.dma.channels[c].next_addrs() {
                    DMAAddress::Addr {
                        source, dest
                    } => if self.dma.channels[c].transfer_32bit_word() {
                        let (data, load_cycles) = self.load_word(access, source);
                        let store_cycles = self.store_word(access, dest, data);
                        load_cycles + store_cycles
                    } else {
                        let (data, load_cycles) = self.load_halfword(access, source);
                        let store_cycles = self.store_halfword(access, dest, data);
                        load_cycles + store_cycles
                    },
                    DMAAddress::Done {
                        source, dest, irq
                    } => {
                        let cycles = if self.dma.channels[c].transfer_32bit_word() {
                            let (data, load_cycles) = self.load_word(access, source);
                            let store_cycles = self.store_word(access, dest, data);
                            load_cycles + store_cycles
                        } else {
                            let (data, load_cycles) = self.load_halfword(access, source);
                            let store_cycles = self.store_halfword(access, dest, data);
                            load_cycles + store_cycles
                        };
                        self.interrupt_control.interrupt_request(Interrupts::from_bits_truncate(irq as u32));
                        self.dma.set_inactive(c);
                        cycles
                    }
                };
                self.do_clock(cycles);
            } else {
                break;
            }
        }
    }

    /// Indicate to all of the devices on the memory bus that cycles have passed.
    fn do_clock(&mut self, cycles: usize) {
        let mut vblank = Interrupts::empty();

        self.counter += cycles;
        if self.counter >= ARM7_THREAD_SYNC_CYCLES {
            self.counter -= ARM7_THREAD_SYNC_CYCLES;
            self.barrier.wait();

            // Check buttons + touchpad
            if let Ok(new_input) = self.input_recv.try_recv() {
                self.set_input(new_input);
                self.dma.on_vblank();
                if self.video.v_blank_enabled() {
                    vblank = Interrupts::V_BLANK;
                }
                self.card.flush_save();
            }
        }

        self.card.clock(cycles);
        if self.card.check_card_dma() {
            // TODO: make this more clear.
            // H-blank trigger setting on GBA is same as NDS card trigger.
            self.dma.on_hblank();
        }
        let v_count_irq = if self.video.v_count_irq() {
            Interrupts::V_COUNTER
        } else {
            Interrupts::empty()
        };

        let (timer_irq, _, _) = self.timers.clock(cycles);
        //self.audio.clock(cycles);

        let joypad_irq = if self.joypad.get_interrupt() {
            Interrupts::KEYPAD
        } else {
            Interrupts::empty()
        };

        self.interrupt_control.interrupt_request(
            joypad_irq |
            Interrupts::from_bits_truncate(timer_irq.into()) |
            self.ipc.get_interrupts() |
            self.card.get_interrupt() |
            v_count_irq |
            vblank
        );
    }

    fn check_irq(&self) -> bool {
        self.interrupt_control.irq()
    }

    fn set_input(&mut self, new_input: UserInput) {
        self.joypad.set_all_buttons(new_input.buttons);
        self.ds_joypad.set_all_buttons(new_input.ds_buttons);
        self.spi.write_tsc_values(new_input.touchscreen);
    }
}

impl Mem32 for DS7MemoryBus {
    type Addr = u32;

    fn clock(&mut self, cycles: usize) -> Option<arm::ExternalException> {
<<<<<<< HEAD

        self.do_dma();
        self.do_clock(cycles);
=======
        /*self.inner_counter += cycles;
        if self.inner_counter < 1 {
            return None;
        }*/

        //self.do_clock(self.inner_counter);
        self.do_clock(cycles);
        self.do_dma();
        //self.inner_counter = 0;
>>>>>>> 65dd5ba0

        // Check if CPU is halted.
        if self.power_control.halt {
            loop {
                if self.check_irq() {
                    self.power_control.halt = false;
                    return Some(arm::ExternalException::IRQ);
                }
                self.do_dma();
                self.do_clock(4);
            }
        }

        //self.do_clock(self.inner_counter);
        //self.inner_counter = 0;

        if self.check_irq() {
            self.power_control.halt = false;
            Some(arm::ExternalException::IRQ)
        } else {
            None
        }
    }

    fn load_byte(&mut self, cycle: MemCycleType, addr: Self::Addr) -> (u8, usize) {
        match addr {
            0x0000_0000..=0x0000_3FFF => (self.bios.read_byte(addr), 1),

            0x0200_0000..=0x02FF_FFFF => (
                self.main_ram.read_byte(addr & 0x3F_FFFF),
                if cycle.is_non_seq() {DS7_MAIN_RAM_N} else {DS7_MAIN_RAM_S}
            ),
            0x0300_0000..=0x037F_FFFF => (self.shared_wram.read_byte(addr), 1),
            0x0380_0000..=0x03FF_FFFF => (self.wram.read_byte(addr & 0xFFFF), 1),

            0x0400_0240 => (self.vram.get_status(), 1),
            0x0400_0241 => (self.shared_wram.get_bank_status(), 1),
            0x0400_0000..=0x04FF_FFFF => (self.io_read_byte(addr), 1),

            0x0600_0000..=0x06FF_FFFF => (self.vram.read_byte(addr), 1),

            // TODO: GBA slot

            _ => (0, 1) // Unused
        }
    }
    fn store_byte(&mut self, cycle: MemCycleType, addr: Self::Addr, data: u8) -> usize {
        match addr {
            0x0200_0000..=0x02FF_FFFF => {  // WRAM
                self.main_ram.write_byte(addr & 0x3F_FFFF, data);
                if cycle.is_non_seq() {DS7_MAIN_RAM_N} else {DS7_MAIN_RAM_S}
            },
            0x0300_0000..=0x037F_FFFF => {  // Shared RAM
                self.shared_wram.write_byte(addr, data);
                1
            },
            0x0380_0000..=0x03FF_FFFF => {  // ARM7 WRAM
                self.wram.write_byte(addr & 0xFFFF, data);
                1
            },

            0x0400_0000..=0x04FF_FFFF => {  // I/O
                self.io_write_byte(addr, data);
                1
            },

            0x0600_0000..=0x06FF_FFFF => {
                self.vram.write_byte(addr, data);
                1
            },

            // TODO: GBA slot

            _ => 1 // Unused
        }
    }

    fn load_halfword(&mut self, cycle: MemCycleType, addr: Self::Addr) -> (u16, usize) {
        match addr {
            0x0000_0000..=0x0000_3FFF => (self.bios.read_halfword(addr), 1),
            0x0200_0000..=0x02FF_FFFF => (
                self.main_ram.read_halfword(addr & 0x3F_FFFF),
                if cycle.is_non_seq() {DS7_MAIN_RAM_N} else {DS7_MAIN_RAM_S}
            ),
            0x0300_0000..=0x037F_FFFF => (self.shared_wram.read_halfword(addr), 1),
            0x0380_0000..=0x03FF_FFFF => (self.wram.read_halfword(addr & 0xFFFF), 1),

            0x0400_0000..=0x04FF_FFFF => (self.io_read_halfword(addr), 1),

            0x0600_0000..=0x06FF_FFFF => (self.vram.read_halfword(addr), 1),

            // TODO: GBA slot

            _ => (0, 1) // Unused
        }
    }
    fn store_halfword(&mut self, cycle: MemCycleType, addr: Self::Addr, data: u16) -> usize {
        match addr {
            0x0200_0000..=0x02FF_FFFF => {  // WRAM
                self.main_ram.write_halfword(addr & 0x3F_FFFF, data);
                if cycle.is_non_seq() {DS7_MAIN_RAM_N} else {DS7_MAIN_RAM_S}
            },
            0x0300_0000..=0x037F_FFFF => {  // Shared RAM
                self.shared_wram.write_halfword(addr, data);
                1
            },
            0x0380_0000..=0x03FF_FFFF => {  // ARM7 WRAM
                self.wram.write_halfword(addr & 0xFFFF, data);
                1
            },

            0x0400_0000..=0x04FF_FFFF => {  // I/O
                self.io_write_halfword(addr, data);
                1
            },

            0x0600_0000..=0x06FF_FFFF => {
                self.vram.write_halfword(addr, data);
                1
            },

            // TODO: GBA slot

            _ => 1 // Unused
        }
    }

    fn load_word(&mut self, cycle: MemCycleType, addr: Self::Addr) -> (u32, usize) {
        match addr {
            0x0000_0000..=0x0000_3FFF => (self.bios.read_word(addr), 1),
            0x0200_0000..=0x02FF_FFFF => (
                self.main_ram.read_word(addr & 0x3F_FFFF),
                if cycle.is_non_seq() {DS7_MAIN_RAM_WORD_N} else {DS7_MAIN_RAM_WORD_S}
            ),
            0x0300_0000..=0x037F_FFFF => (self.shared_wram.read_word(addr), 1),
            0x0380_0000..=0x03FF_FFFF => (self.wram.read_word(addr & 0xFFFF), 1),

            0x0410_0010..=0x0410_0013 => (self.card.read_word(addr), 5),
            0x0400_0000..=0x04FF_FFFF => (self.io_read_word(addr), 1),

            0x0600_0000..=0x06FF_FFFF => (self.vram.read_word(addr), 2),

            // TODO: GBA slot

            _ => (0, 1) // Unused
        }
    }
    fn store_word(&mut self, cycle: MemCycleType, addr: Self::Addr, data: u32) -> usize {
        match addr {
            0x0200_0000..=0x02FF_FFFF => {  // WRAM
                self.main_ram.write_word(addr & 0x3F_FFFF, data);
                if cycle.is_non_seq() {DS7_MAIN_RAM_WORD_N} else {DS7_MAIN_RAM_WORD_S}
            },
            0x0300_0000..=0x037F_FFFF => {  // Shared RAM
                self.shared_wram.write_word(addr, data);
                1
            },
            0x0380_0000..=0x03FF_FFFF => {  // ARM7 WRAM
                self.wram.write_word(addr & 0xFFFF, data);
                1
            },

            0x0400_0000..=0x04FF_FFFF => {  // I/O
                self.io_write_word(addr, data);
                1
            },

            0x0600_0000..=0x06FF_FFFF => {
                self.vram.write_word(addr, data);
                2
            },

            // TODO: GBA slot

            _ => 1 // Unused
        }
    }
}

impl DS7MemoryBus {
    MemoryBusIO!{
        (0x0400_0004, 0x0400_0007, video),
        (0x0400_00B0, 0x0400_00DF, dma),
        (0x0400_0100, 0x0400_010F, timers),
        (0x0400_0130, 0x0400_0133, joypad),
        (0x0400_0136, 0x0400_0137, ds_joypad),
        (0x0400_0138, 0x0400_013B, rtc),
        (0x0400_0180, 0x0400_018F, ipc),
        (0x0400_01A0, 0x0400_01BF, card),
        (0x0400_01C0, 0x0400_01C3, spi),
        (0x0400_0204, 0x0400_0207, ex_mem_status),
        (0x0400_0208, 0x0400_0217, interrupt_control),
        (0x0400_0300, 0x0400_0307, power_control),
        (0x0410_0000, 0x0410_0003, ipc),
        (0x0410_0010, 0x0410_0013, card)
    }
}<|MERGE_RESOLUTION|>--- conflicted
+++ resolved
@@ -157,7 +157,6 @@
             ex_mem_status:      ex_mem_status,
             card:               card_7,
 
-            inner_counter:      0,
             counter:            0,
             barrier:            barrier,
             input_recv:         input_recv
@@ -294,14 +293,6 @@
         let mut last_active = 4;
         let mut cycles = 0;
         loop {
-
-            if cycles > 8 {
-                if self.do_clock(cycles) {
-                    self.frame_end();
-                }
-                cycles = 0;
-            }
-
             if let Some(c) = self.dma.get_active() {
                 // Check if DMA channel has changed since last transfer.
                 let access = if last_active != c {
@@ -314,11 +305,7 @@
                     arm::MemCycleType::S
                 };
                 // Transfer one piece of data.
-<<<<<<< HEAD
                 match self.dma.channels[c].next_addrs() {
-=======
-                cycles += match self.dma.channels[c].next_addrs() {
->>>>>>> 65dd5ba0
                     DMAAddress::Addr {
                         source, dest
                     } => {
@@ -488,11 +475,7 @@
         match addr {
             0x0200_0000..=0x02FF_FFFF => (
                 self.main_ram.read_byte(addr & 0x3F_FFFF),
-<<<<<<< HEAD
                 if cycle.is_non_seq() {DS9_MAIN_RAM_N} else {DS9_MAIN_RAM_S}  // TODO: S=N for instr
-=======
-                2
->>>>>>> 65dd5ba0
             ),
             0x0300_0000..=0x03FF_FFFF => (
                 self.shared_wram.read_byte(addr),
@@ -520,11 +503,7 @@
         match addr {
             0x0200_0000..=0x02FF_FFFF => {  // WRAM
                 self.main_ram.write_byte(addr & 0x3F_FFFF, data);
-<<<<<<< HEAD
                 if cycle.is_non_seq() {DS9_MAIN_RAM_N} else {DS9_MAIN_RAM_S}  // TODO: S=N for instr
-=======
-                2
->>>>>>> 65dd5ba0
             },
             0x0300_0000..=0x03FF_FFFF => {  // Shared RAM
                 self.shared_wram.write_byte(addr, data);
@@ -566,14 +545,10 @@
 
     fn load_halfword(&mut self, cycle: MemCycleType, addr: Self::Addr) -> (u16, usize) {
         match addr {
-<<<<<<< HEAD
             0x0200_0000..=0x02FF_FFFF => (
                 self.main_ram.read_halfword(addr & 0x3F_FFFF),
                 if cycle.is_non_seq() {DS9_MAIN_RAM_N} else {DS9_MAIN_RAM_S}  // TODO: S=N for instr
             ),
-=======
-            0x0200_0000..=0x02FF_FFFF => (self.main_ram.read_halfword(addr & 0x3F_FFFF), 2),
->>>>>>> 65dd5ba0
             0x0300_0000..=0x03FF_FFFF => (self.shared_wram.read_halfword(addr), if cycle.is_non_seq() {8} else {2}),
 
             // I/O
@@ -597,11 +572,7 @@
         match addr {
             0x0200_0000..=0x02FF_FFFF => {  // WRAM
                 self.main_ram.write_halfword(addr & 0x3F_FFFF, data);
-<<<<<<< HEAD
                 if cycle.is_non_seq() {DS9_MAIN_RAM_N} else {DS9_MAIN_RAM_S}  // TODO: S=N for instr
-=======
-                2
->>>>>>> 65dd5ba0
             },
             0x0300_0000..=0x03FF_FFFF => {  // Shared WRAM
                 self.shared_wram.write_halfword(addr, data);
@@ -644,14 +615,10 @@
 
     fn load_word(&mut self, cycle: MemCycleType, addr: Self::Addr) -> (u32, usize) {
         match addr {
-<<<<<<< HEAD
             0x0200_0000..=0x02FF_FFFF => (
                 self.main_ram.read_word(addr & 0x3F_FFFF),
                 if cycle.is_non_seq() {DS9_MAIN_RAM_WORD_N} else {DS9_MAIN_RAM_WORD_S}  // TODO: S=N for instr
             ),
-=======
-            0x0200_0000..=0x02FF_FFFF => (self.main_ram.read_word(addr & 0x3F_FFFF), 3),
->>>>>>> 65dd5ba0
             0x0300_0000..=0x03FF_FFFF => (self.shared_wram.read_word(addr), if cycle.is_non_seq() {8} else {2}),
 
             // I/O
@@ -676,11 +643,7 @@
         match addr {
             0x0200_0000..=0x02FF_FFFF => {  // WRAM
                 self.main_ram.write_word(addr & 0x3F_FFFF, data);
-<<<<<<< HEAD
                 if cycle.is_non_seq() {DS9_MAIN_RAM_WORD_N} else {DS9_MAIN_RAM_WORD_S}  // TODO: S=N for instr
-=======
-                3
->>>>>>> 65dd5ba0
             },
             0x0300_0000..=0x03FF_FFFF => {  // Shared WRAM
                 self.shared_wram.write_word(addr, data);
@@ -765,7 +728,6 @@
     ex_mem_status:      ExMemStatus,
     card:               DSCardIO,
 
-    inner_counter:      usize,
     counter:            usize,
     barrier:            Arc<Barrier>,
     input_recv:         Receiver<UserInput>
@@ -907,21 +869,8 @@
     type Addr = u32;
 
     fn clock(&mut self, cycles: usize) -> Option<arm::ExternalException> {
-<<<<<<< HEAD
-
         self.do_dma();
         self.do_clock(cycles);
-=======
-        /*self.inner_counter += cycles;
-        if self.inner_counter < 1 {
-            return None;
-        }*/
-
-        //self.do_clock(self.inner_counter);
-        self.do_clock(cycles);
-        self.do_dma();
-        //self.inner_counter = 0;
->>>>>>> 65dd5ba0
 
         // Check if CPU is halted.
         if self.power_control.halt {
@@ -934,9 +883,6 @@
                 self.do_clock(4);
             }
         }
-
-        //self.do_clock(self.inner_counter);
-        //self.inner_counter = 0;
 
         if self.check_irq() {
             self.power_control.halt = false;
